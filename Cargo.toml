[package]
name = "forge"
version = "1.0.0"
edition = "2024"
rust-version = "1.91"

[dependencies]
clap = { version = "4.5.3", features = ["derive"] }
serde = { version = "1.0.197", features = ["derive"] }
serde_yaml = "0.9.32"
tokio = { version = "1.36.0", features = ["full"] }
bollard = "0.16.0"
uuid = { version = "1.7.0", features = ["v4"] }
futures-util = "0.3.31"
<<<<<<< HEAD
colored = "3.0.0"
indicatif = "0.17.8"
=======
colored = "2.1.0"
indicatif = "0.18.3"
>>>>>>> d33c2780
dotenvy = "0.15.7"

[dev-dependencies]
tempfile = "3.10.1"
criterion = "0.5"

[[bench]]
name = "parallel_benchmark"
harness = false<|MERGE_RESOLUTION|>--- conflicted
+++ resolved
@@ -12,13 +12,10 @@
 bollard = "0.16.0"
 uuid = { version = "1.7.0", features = ["v4"] }
 futures-util = "0.3.31"
-<<<<<<< HEAD
 colored = "3.0.0"
 indicatif = "0.17.8"
-=======
 colored = "2.1.0"
 indicatif = "0.18.3"
->>>>>>> d33c2780
 dotenvy = "0.15.7"
 
 [dev-dependencies]
